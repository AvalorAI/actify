--- conflicted
+++ resolved
@@ -1,10 +1,6 @@
 [package]
 name = "actify"
-<<<<<<< HEAD
-version = "0.1.4"
-=======
 version = "0.2.0"
->>>>>>> dbba8ef5
 edition = "2021"
 description = "An intutive actor model with minimal boilerplate"
 license = "MIT"
