--- conflicted
+++ resolved
@@ -103,16 +103,10 @@
     fn _new(init: Option<T>) -> Handle<T> {
         let (tx, rx) = mpsc::channel(CHANNEL_SIZE);
         let (broadcast, _) = broadcast::channel(CHANNEL_SIZE);
-<<<<<<< HEAD
-        let actor = Actor::new(rx, broadcast.clone(), init);
-        tokio::spawn(Actor::serve(actor));
-        Handle { tx, _broadcast: broadcast }
-=======
-        let actor = Actor::new(broadcast, init);
+        let actor = Actor::new(broadcast.clone(), init);
         let listener = Listener::new(rx, actor);
         tokio::spawn(Listener::serve(listener));
-        Handle { tx }
->>>>>>> bef3a076
+        Handle { tx, _broadcast: broadcast }
     }
 
     pub async fn send_job(&self, call: FnType<T>, args: Box<dyn Any + Send>) -> Result<Box<dyn Any + Send>, ActorError> {
